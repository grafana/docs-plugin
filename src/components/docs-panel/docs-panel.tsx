// Combined Learning Journey and Docs Panel
// Post-refactoring unified component using new content system only

import React, { useState, useEffect, useRef, useCallback } from 'react';
import { SceneObjectBase, SceneObjectState, SceneComponentProps } from '@grafana/scenes';
import { IconButton, Alert, Icon, useStyles2 } from '@grafana/ui';
import { GrafanaTheme2 } from '@grafana/data';

import { useInteractiveElements } from '../../utils/interactive.hook';
import { useKeyboardShortcuts } from '../../utils/keyboard-shortcuts.hook';
import { useLinkClickHandler } from '../../utils/link-handler.hook';

import { setupScrollTracking, reportAppInteraction, UserInteraction } from '../../lib/analytics';
import { FeedbackButton } from '../FeedbackButton/FeedbackButton';
import { SkeletonLoader } from '../SkeletonLoader';

// Import new unified content system
import {
  fetchContent,
  ContentRenderer,
  RawContent,
  getNextMilestoneUrlFromContent,
  getPreviousMilestoneUrlFromContent,
} from '../../utils/docs-retrieval';

// Import learning journey helpers
import {
  getJourneyProgress,
  setJourneyCompletionPercentage,
} from '../../utils/docs-retrieval/learning-journey-helpers';

import { ContextPanel } from './context-panel';

import { getStyles as getComponentStyles, addGlobalModalStyles } from '../../styles/docs-panel.styles';
import { journeyContentHtml, docsContentHtml } from '../../styles/content-html.styles';
import { getInteractiveStyles } from '../../styles/interactive.styles';

// Use the properly extracted styles
const getStyles = getComponentStyles;

interface LearningJourneyTab {
  id: string;
  title: string;
  baseUrl: string;
  currentUrl: string; // The specific milestone/page URL currently loaded
  content: RawContent | null; // Unified content type
  isLoading: boolean;
  error: string | null;
  type?: 'learning-journey' | 'docs';
}

interface PersistedTabData {
  id: string;
  title: string;
  baseUrl: string;
  currentUrl?: string; // The specific milestone/page URL user was viewing (optional for backward compatibility)
  type?: 'learning-journey' | 'docs';
}

interface CombinedPanelState extends SceneObjectState {
  tabs: LearningJourneyTab[];
  activeTabId: string;
  contextPanel: ContextPanel;
}

const STORAGE_KEY = 'grafana-docs-plugin-tabs';
const ACTIVE_TAB_STORAGE_KEY = 'grafana-docs-plugin-active-tab';

class CombinedLearningJourneyPanel extends SceneObjectBase<CombinedPanelState> {
  public static Component = CombinedPanelRenderer;

  public get renderBeforeActivation(): boolean {
    return true;
  }

  public constructor() {
    const restoredTabs = CombinedLearningJourneyPanel.restoreTabsFromStorage();
    const contextPanel = new ContextPanel(
      (url: string, title: string) => this.openLearningJourney(url, title),
      (url: string, title: string) => this.openDocsPage(url, title)
    );

    const activeTabId = CombinedLearningJourneyPanel.restoreActiveTabFromStorage(restoredTabs);

    super({
      tabs: restoredTabs,
      activeTabId,
      contextPanel,
    });

    // Initialize the active tab if needed
    this.initializeRestoredActiveTab();
  }

  private generateTabId(): string {
    return `tab-${Date.now()}-${Math.random().toString(36).substring(2, 9)}`;
  }

  private initializeRestoredActiveTab(): void {
    const activeTab = this.state.tabs.find((t) => t.id === this.state.activeTabId);
    if (activeTab && activeTab.id !== 'recommendations') {
      // If we have an active tab but no content, load it
      if (!activeTab.content && !activeTab.isLoading && !activeTab.error) {
        this.loadTabContent(activeTab.id, activeTab.currentUrl || activeTab.baseUrl);
      }
    }
  }

  private static restoreTabsFromStorage(): LearningJourneyTab[] {
    try {
      const stored = localStorage.getItem(STORAGE_KEY);
      if (stored) {
        const parsedData: PersistedTabData[] = JSON.parse(stored);

        const tabs: LearningJourneyTab[] = [
          {
            id: 'recommendations',
            title: 'Recommendations',
            baseUrl: '',
            currentUrl: '',
            content: null,
            isLoading: false,
            error: null,
          },
        ];

        parsedData.forEach((data) => {
          tabs.push({
            id: data.id,
            title: data.title,
            baseUrl: data.baseUrl,
            currentUrl: data.currentUrl || data.baseUrl,
            content: null, // Will be loaded when tab becomes active
            isLoading: false,
            error: null,
            type: data.type || 'learning-journey',
          });
        });

        return tabs;
      }
    } catch (error) {
      console.error('Failed to restore tabs from storage:', error);
    }

    return [
      {
        id: 'recommendations',
        title: 'Recommendations',
        baseUrl: '',
        currentUrl: '',
        content: null,
        isLoading: false,
        error: null,
      },
    ];
  }

  private static restoreActiveTabFromStorage(tabs: LearningJourneyTab[]): string {
    try {
      const stored = localStorage.getItem(ACTIVE_TAB_STORAGE_KEY);
      if (stored) {
        let activeTabId: string;

        // Handle both JSON string and raw string cases
        try {
          activeTabId = JSON.parse(stored);
        } catch {
          // If JSON.parse fails, treat it as a raw string
          activeTabId = stored;
        }

        const tabExists = tabs.some((t) => t.id === activeTabId);
        return tabExists ? activeTabId : 'recommendations';
      }
    } catch (error) {
      console.error('Failed to restore active tab from storage:', error);
    }

    return 'recommendations';
  }

  private saveTabsToStorage(): void {
    try {
      const tabsToSave: PersistedTabData[] = this.state.tabs
        .filter((tab) => tab.id !== 'recommendations')
        .map((tab) => ({
          id: tab.id,
          title: tab.title,
          baseUrl: tab.baseUrl,
          currentUrl: tab.currentUrl,
          type: tab.type,
        }));

      localStorage.setItem(STORAGE_KEY, JSON.stringify(tabsToSave));
      localStorage.setItem(ACTIVE_TAB_STORAGE_KEY, JSON.stringify(this.state.activeTabId));
    } catch (error) {
      console.error('Failed to save tabs to storage:', error);
    }
  }

  public static clearPersistedTabs(): void {
    try {
      localStorage.removeItem(STORAGE_KEY);
      localStorage.removeItem(ACTIVE_TAB_STORAGE_KEY);
    } catch (error) {
      console.error('Failed to clear persisted tabs:', error);
    }
  }

  public async openLearningJourney(url: string, title?: string): Promise<string> {
    const finalTitle = title || 'Learning Journey';
    const tabId = this.generateTabId();

    const newTab: LearningJourneyTab = {
      id: tabId,
      title: finalTitle,
      baseUrl: url,
      currentUrl: url,
      content: null,
      isLoading: true,
      error: null,
      type: 'learning-journey',
    };

    this.setState({
      tabs: [...this.state.tabs, newTab],
      activeTabId: tabId,
    });

    // Save tabs to storage immediately after creating
    this.saveTabsToStorage();

    // Load content for the tab
    this.loadTabContent(tabId, url);

    return tabId;
  }

  public async loadTabContent(tabId: string, url: string) {
    // Update tab to loading state
    const updatedTabs = this.state.tabs.map((t) =>
      t.id === tabId
        ? {
            ...t,
            isLoading: true,
            error: null,
          }
        : t
    );
    this.setState({ tabs: updatedTabs });

    try {
      const result = await fetchContent(url);

      const finalUpdatedTabs = this.state.tabs.map((t) =>
        t.id === tabId
          ? {
              ...t,
              content: result.content,
              isLoading: false,
              error: null,
              currentUrl: url, // Ensure currentUrl is set to the actual loaded URL
            }
          : t
      );
      this.setState({ tabs: finalUpdatedTabs });

      // Save tabs to storage after content is loaded
      this.saveTabsToStorage();

      // Update completion percentage for learning journeys
      const updatedTab = finalUpdatedTabs.find((t) => t.id === tabId);
      if (updatedTab?.type === 'learning-journey' && updatedTab.content) {
        const progress = getJourneyProgress(updatedTab.content);
        setJourneyCompletionPercentage(updatedTab.baseUrl, progress);
      }
    } catch (error) {
      console.error(`Failed to load journey content for tab ${tabId}:`, error);

      const errorUpdatedTabs = this.state.tabs.map((t) =>
        t.id === tabId
          ? {
              ...t,
              isLoading: false,
              error: error instanceof Error ? error.message : 'Failed to load content',
            }
          : t
      );
      this.setState({ tabs: errorUpdatedTabs });

      // Save tabs to storage even when there's an error
      this.saveTabsToStorage();
    }
  }

  public closeTab(tabId: string) {
    if (tabId === 'recommendations') {
      return; // Can't close recommendations tab
    }

    const currentTabs = this.state.tabs;
    const tabIndex = currentTabs.findIndex((t) => t.id === tabId);

    // Remove the tab
    const newTabs = currentTabs.filter((t) => t.id !== tabId);

    // Determine new active tab
    let newActiveTabId = this.state.activeTabId;
    if (this.state.activeTabId === tabId) {
      if (tabIndex > 0 && tabIndex < currentTabs.length - 1) {
        // Choose the next tab if available
        newActiveTabId = currentTabs[tabIndex + 1].id;
      } else if (tabIndex > 0) {
        // Choose the previous tab if at the end
        newActiveTabId = currentTabs[tabIndex - 1].id;
      } else {
        // Default to recommendations if only tab
        newActiveTabId = 'recommendations';
      }
    }

    this.setState({
      tabs: newTabs,
      activeTabId: newActiveTabId,
    });

    // Save tabs to storage after closing
    this.saveTabsToStorage();

    // Clear any persisted interactive completion state for this tab
    try {
      const tab = currentTabs.find((t) => t.id === tabId);
      if (tab) {
        // Remove all keys matching this content key prefix
        const prefix = `docsPlugin:completedSteps:${tab.baseUrl}`;
        for (let i = 0; i < localStorage.length; i++) {
          const key = localStorage.key(i);
          if (key && key.startsWith(prefix)) {
            localStorage.removeItem(key);
            // Adjust index due to removal
            i--;
          }
        }
      }
    } catch {
      // ignore
    }
  }

  public setActiveTab(tabId: string) {
    this.setState({ activeTabId: tabId });

    // Save active tab to storage
    this.saveTabsToStorage();

    // If switching to a tab that hasn't loaded content yet, load it
    const tab = this.state.tabs.find((t) => t.id === tabId);
    if (tab && tabId !== 'recommendations' && !tab.isLoading && !tab.error) {
      this.loadTabContent(tabId, tab.currentUrl || tab.baseUrl);
    }
  }

  public async navigateToNextMilestone() {
    const activeTab = this.getActiveTab();
    if (activeTab && activeTab.content) {
      const nextUrl = getNextMilestoneUrlFromContent(activeTab.content);
      if (nextUrl) {
        this.loadTabContent(activeTab.id, nextUrl);
      }
    }
  }

  public async navigateToPreviousMilestone() {
    const activeTab = this.getActiveTab();
    if (activeTab && activeTab.content) {
      const prevUrl = getPreviousMilestoneUrlFromContent(activeTab.content);
      if (prevUrl) {
        this.loadTabContent(activeTab.id, prevUrl);
      }
    }
  }

  public getActiveTab(): LearningJourneyTab | null {
    return this.state.tabs.find((t) => t.id === this.state.activeTabId) || null;
  }

  public canNavigateNext(): boolean {
    const activeTab = this.getActiveTab();
    return activeTab?.content ? getNextMilestoneUrlFromContent(activeTab.content) !== null : false;
  }

  public canNavigatePrevious(): boolean {
    const activeTab = this.getActiveTab();
    return activeTab?.content ? getPreviousMilestoneUrlFromContent(activeTab.content) !== null : false;
  }

  public async openDocsPage(url: string, title?: string): Promise<string> {
    const finalTitle = title || 'Documentation';
    const tabId = this.generateTabId();

    const newTab: LearningJourneyTab = {
      id: tabId,
      title: finalTitle,
      baseUrl: url,
      currentUrl: url,
      content: null,
      isLoading: true,
      error: null,
      type: 'docs',
    };

    this.setState({
      tabs: [...this.state.tabs, newTab],
      activeTabId: tabId,
    });

    // Save tabs to storage immediately after creating
    this.saveTabsToStorage();

    // Load docs content for the tab
<<<<<<< HEAD
    this.loadTabContent(tabId, url);

    return tabId;
=======
    this.loadDocsTabContent(tabId, url);

    return tabId;
  }

  public async loadDocsTabContent(tabId: string, url: string) {
    // Update tab to loading state
    const updatedTabs = this.state.tabs.map((t) =>
      t.id === tabId
        ? {
            ...t,
            isLoading: true,
            error: null,
          }
        : t
    );
    this.setState({ tabs: updatedTabs });

    try {
      const result = await fetchContent(url);

      const finalUpdatedTabs = this.state.tabs.map((t) =>
        t.id === tabId
          ? {
              ...t,
              content: result.content,
              isLoading: false,
              error: null,
              currentUrl: url,
            }
          : t
      );
      this.setState({ tabs: finalUpdatedTabs });

      // Save tabs to storage after content is loaded
      this.saveTabsToStorage();
    } catch (error) {
      console.error(`Failed to load docs content for tab ${tabId}:`, error);

      const errorUpdatedTabs = this.state.tabs.map((t) =>
        t.id === tabId
          ? {
              ...t,
              isLoading: false,
              error: error instanceof Error ? error.message : 'Failed to load documentation',
            }
          : t
      );
      this.setState({ tabs: errorUpdatedTabs });

      // Save tabs to storage even when there's an error
      this.saveTabsToStorage();
    }
>>>>>>> 7a58182e
  }
}

function CombinedPanelRenderer({ model }: SceneComponentProps<CombinedLearningJourneyPanel>) {
  React.useEffect(() => {
    addGlobalModalStyles();
  }, []);
  const { tabs, activeTabId, contextPanel } = model.useState();
  // removed — using restored custom overflow state below

  const activeTab = tabs.find((t) => t.id === activeTabId) || null;
  const isRecommendationsTab = activeTabId === 'recommendations';
  const theme = useStyles2((theme: GrafanaTheme2) => theme);

  const styles = useStyles2(getStyles);
  const interactiveStyles = useStyles2(getInteractiveStyles);
  const journeyStyles = useStyles2(journeyContentHtml);
  const docsStyles = useStyles2(docsContentHtml);

  // Tab overflow management - restored simplified approach
  const tabListRef = useRef<HTMLDivElement>(null);
  const [visibleTabs, setVisibleTabs] = useState<LearningJourneyTab[]>(tabs);
  const [overflowedTabs, setOverflowedTabs] = useState<LearningJourneyTab[]>([]);
  const chevronButtonRef = useRef<HTMLButtonElement>(null);
  const [isDropdownOpen, setIsDropdownOpen] = useState(false);
  const dropdownRef = useRef<HTMLDivElement>(null);
  const dropdownOpenTimeRef = useRef<number>(0);

  const calculateTabVisibility = useCallback(() => {
    if (tabs.length === 0) {
      setVisibleTabs([]);
      setOverflowedTabs([]);
      return;
    }
    const maxVisibleTabs = 2; // Recommendations + 1
    if (tabs.length <= maxVisibleTabs) {
      setVisibleTabs(tabs);
      setOverflowedTabs([]);
    } else {
      setVisibleTabs(tabs.slice(0, maxVisibleTabs));
      setOverflowedTabs(tabs.slice(maxVisibleTabs));
    }
  }, [tabs]);

  useEffect(() => {
    calculateTabVisibility();
  }, [calculateTabVisibility]);

  // Content styles are applied at the component level via CSS classes

  const contentRef = useRef<HTMLDivElement>(null);

  // Expose current active tab id/url globally for interactive persistence keys
  useEffect(() => {
    try {
      (window as any).__DocsPluginActiveTabId = activeTab?.id || '';
      (window as any).__DocsPluginActiveTabUrl = activeTab?.currentUrl || activeTab?.baseUrl || '';
    } catch {
      // no-op
    }
  }, [activeTab?.id, activeTab?.currentUrl, activeTab?.baseUrl]);

  // Initialize interactive elements for the content container (side effects only)
  useInteractiveElements({ containerRef: contentRef });

  // Use custom hooks for cleaner organization
  useKeyboardShortcuts({
    tabs,
    activeTabId,
    activeTab,
    isRecommendationsTab,
    model,
  });

  useLinkClickHandler({
    contentRef,
    activeTab,
    theme,
    model,
  });

  // Tab persistence is now handled explicitly in the model methods
  // No need for automatic saving here as it's done when tabs are created/modified

  // Close dropdown when clicking outside and handle positioning
  useEffect(() => {
    const handleClickOutside = (event: MouseEvent) => {
      if (
        dropdownRef.current &&
        !dropdownRef.current.contains(event.target as Node) &&
        chevronButtonRef.current &&
        !chevronButtonRef.current.contains(event.target as Node)
      ) {
        setIsDropdownOpen(false);
      }
    };

    // Position dropdown to prevent clipping
    const positionDropdown = () => {
      if (isDropdownOpen && dropdownRef.current && chevronButtonRef.current) {
        const dropdown = dropdownRef.current;
        const chevronButton = chevronButtonRef.current;

        // Reset position attributes
        dropdown.removeAttribute('data-position');

        // Get chevron button position
        const chevronRect = chevronButton.getBoundingClientRect();
        const dropdownWidth = Math.min(320, Math.max(220, dropdown.offsetWidth)); // Use CSS min/max values

        // Check if dropdown extends beyond right edge of viewport
        if (chevronRect.right - dropdownWidth < 20) {
          // Not enough space on right, position from left
          dropdown.setAttribute('data-position', 'left');
        }
      }
    };

    if (isDropdownOpen) {
      document.addEventListener('mousedown', handleClickOutside);
      // Position dropdown after it's rendered
      setTimeout(positionDropdown, 0);
      return () => {
        document.removeEventListener('mousedown', handleClickOutside);
      };
    }

    // Return undefined for the else case
    return undefined;
  }, [isDropdownOpen]);

  // Auto-launch tutorial detection
  useEffect(() => {
    const handleAutoLaunchTutorial = (event: CustomEvent) => {
      const { url, title } = event.detail;

      // Track auto-launch tutorial analytics
      reportAppInteraction(UserInteraction.StartLearningJourneyClick, {
        journey_title: title,
        journey_url: url,
        trigger_source: 'auto_launch_tutorial',
        interaction_location: 'docs_panel',
      });

      if (url && title) {
        model.openLearningJourney(url, title);
      }
    };

    document.addEventListener('auto-launch-tutorial', handleAutoLaunchTutorial as EventListener);

    return () => {
      document.removeEventListener('auto-launch-tutorial', handleAutoLaunchTutorial as EventListener);
    };
  }, [model]);

  // Scroll tracking
  useEffect(() => {
    if (activeTab && activeTab.content && contentRef.current) {
      const cleanup = setupScrollTracking(contentRef.current, activeTab, isRecommendationsTab);

      return cleanup;
    }

    // Return undefined for the else case
    return undefined;
  }, [activeTab, activeTab?.content, isRecommendationsTab]);

  // ContentRenderer renders the content with styling applied via CSS classes

  return (
    <div id="CombinedLearningJourney" className={styles.container}>
      <div className={styles.topBar}>
        <div className={styles.tabBar}>
          <div className={styles.tabList} ref={tabListRef}>
            {visibleTabs.map((tab) => (
              <button
                key={tab.id}
                className={`${styles.tab} ${tab.id === activeTabId ? styles.activeTab : ''}`}
                onClick={() => model.setActiveTab(tab.id)}
                disabled={tab.isLoading}
                title={tab.title}
              >
                <div className={styles.tabContent}>
                  {tab.id !== 'recommendations' && (
                    <Icon name={tab.type === 'docs' ? 'file-alt' : 'book'} size="xs" className={styles.tabIcon} />
                  )}
                  <span className={styles.tabTitle}>
                    {tab.isLoading ? (
                      <>
                        <Icon name="sync" size="xs" />
                        <span>Loading...</span>
                      </>
                    ) : (
                      tab.title
                    )}
                  </span>
                  {tab.id !== 'recommendations' && (
                    <IconButton
                      name="times"
                      size="sm"
                      aria-label={`Close ${tab.title}`}
                      onClick={(e) => {
                        e.stopPropagation();
                        reportAppInteraction(UserInteraction.CloseTabClick, {
                          tab_type: tab.type || 'learning-journey',
                          tab_title: tab.title,
                          tab_url: tab.currentUrl || tab.baseUrl,
                          close_location: 'tab_button',
                        });
                        model.closeTab(tab.id);
                      }}
                      className={styles.closeButton}
                    />
                  )}
                </div>
              </button>
            ))}
          </div>

          {overflowedTabs.length > 0 && (
            <div className={styles.tabOverflow}>
              <button
                ref={chevronButtonRef}
                className={`${styles.tab} ${styles.chevronTab}`}
                onClick={() => {
                  if (!isDropdownOpen) {
                    dropdownOpenTimeRef.current = Date.now();
                  }
                  setIsDropdownOpen(!isDropdownOpen);
                }}
                aria-label={`Show ${overflowedTabs.length} more tabs`}
                aria-expanded={isDropdownOpen}
                aria-haspopup="true"
              >
                <div className={styles.tabContent}>
                  <Icon name="angle-right" size="sm" className={styles.chevronIcon} />
                  <span className={styles.tabTitle}>{overflowedTabs.length} more</span>
                </div>
              </button>
            </div>
          )}

          {isDropdownOpen && overflowedTabs.length > 0 && (
            <div ref={dropdownRef} className={styles.tabDropdown} role="menu" aria-label="More tabs">
              {overflowedTabs.map((tab) => (
                <button
                  key={tab.id}
                  className={`${styles.dropdownItem} ${tab.id === activeTabId ? styles.activeDropdownItem : ''}`}
                  onClick={() => {
                    model.setActiveTab(tab.id);
                    setIsDropdownOpen(false);
                  }}
                  role="menuitem"
                  aria-label={`Switch to ${tab.title}`}
                >
                  <div className={styles.dropdownItemContent}>
                    {tab.id !== 'recommendations' && (
                      <Icon
                        name={tab.type === 'docs' ? 'file-alt' : 'book'}
                        size="xs"
                        className={styles.dropdownItemIcon}
                      />
                    )}
                    <span className={styles.dropdownItemTitle}>
                      {tab.isLoading ? (
                        <>
                          <Icon name="sync" size="xs" />
                          <span>Loading...</span>
                        </>
                      ) : (
                        tab.title
                      )}
                    </span>
                    {tab.id !== 'recommendations' && (
                      <IconButton
                        name="times"
                        size="sm"
                        aria-label={`Close ${tab.title}`}
                        onClick={(e) => {
                          e.stopPropagation();
                          reportAppInteraction(UserInteraction.CloseTabClick, {
                            tab_type: tab.type || 'learning-journey',
                            tab_title: tab.title,
                            tab_url: tab.currentUrl || tab.baseUrl,
                            close_location: 'dropdown',
                          });
                          model.closeTab(tab.id);
                        }}
                        className={styles.dropdownItemClose}
                      />
                    )}
                  </div>
                </button>
              ))}
            </div>
          )}
        </div>
      </div>

      <div className={styles.content}>
        {(() => {
          // Show recommendations tab
          if (isRecommendationsTab) {
            return <contextPanel.Component model={contextPanel} />;
          }

          // Show loading state with skeleton
          if (!isRecommendationsTab && activeTab?.isLoading) {
            return (
              <div className={activeTab.type === 'docs' ? styles.docsContent : styles.journeyContent}>
                <SkeletonLoader type={activeTab.type === 'docs' ? 'documentation' : 'learning-journey'} />
              </div>
            );
          }

          // Show error state
          if (!isRecommendationsTab && activeTab?.error && !activeTab.isLoading) {
            return (
              <Alert severity="error" title={activeTab.type === 'docs' ? 'Documentation' : 'Learning Journey'}>
                {activeTab.error}
              </Alert>
            );
          }

          // Show content - both learning journeys and docs use the same ContentRenderer now!
          if (!isRecommendationsTab && activeTab?.content && !activeTab.isLoading) {
            const isLearningJourneyTab = activeTab.type === 'learning-journey' || activeTab.type !== 'docs';
            const showMilestoneProgress =
              isLearningJourneyTab &&
              activeTab.content?.type === 'learning-journey' &&
              activeTab.content.metadata.learningJourney &&
              activeTab.content.metadata.learningJourney.currentMilestone > 0;

            return (
              <div className={activeTab.type === 'docs' ? styles.docsContent : styles.journeyContent}>
                {/* Content Meta for learning journey pages (when no milestone progress is shown) */}
                {isLearningJourneyTab && !showMilestoneProgress && (
                  <div className={styles.contentMeta}>
                    <div className={styles.metaInfo}>
                      <span>Learning Journey</span>
                    </div>
                    <small>
                      {(activeTab.content?.metadata.learningJourney?.totalMilestones || 0) > 0
                        ? `${activeTab.content?.metadata.learningJourney?.totalMilestones} milestones`
                        : 'Interactive journey'}
                    </small>
                  </div>
                )}

                {/* Content Meta for docs - now includes secondary open-in-new button */}
                {activeTab.type === 'docs' && (
                  <div className={styles.contentMeta}>
                    <div className={styles.metaInfo}>
                      <span>Documentation</span>
                    </div>
                    <div
                      style={{
                        display: 'flex',
                        gap: 8,
                      }}
                    >
                      {(() => {
                        const url = activeTab.content?.url || activeTab.baseUrl;
                        const isBundled = typeof url === 'string' && url.startsWith('bundled:');
                        let isGrafanaDomain = false;
                        try {
                          if (url && typeof url === 'string') {
                            const parsed = new URL(url);
                            isGrafanaDomain =
                              parsed.hostname === 'grafana.com' || parsed.hostname.endsWith('.grafana.com');
                          }
                        } catch {
                          isGrafanaDomain = false;
                        }
                        if (url && !isBundled && isGrafanaDomain) {
                          return (
                            <button
                              className={styles.secondaryActionButton}
                              aria-label="Open this page in new tab"
                              onClick={() => {
                                reportAppInteraction(UserInteraction.OpenDocumentationButton, {
                                  content_type: activeTab.type || 'docs',
                                  content_title: activeTab.title,
                                  content_url: url,
                                  interaction_location: 'docs_content_meta_right',
                                });
                                window.open(url, '_blank', 'noopener,noreferrer');
                              }}
                            >
                              <Icon name="external-link-alt" size="sm" />
                              <span>Open</span>
                            </button>
                          );
                        }
                        return null;
                      })()}
                      <FeedbackButton variant="secondary" />
                    </div>
                  </div>
                )}

                {/* Milestone Progress - only show for learning journey milestone pages */}
                {showMilestoneProgress && (
                  <div className={styles.milestoneProgress}>
                    <div className={styles.progressInfo}>
                      <div className={styles.progressHeader}>
                        <IconButton
                          name="arrow-left"
                          size="sm"
                          aria-label="Previous milestone"
                          onClick={() => {
                            reportAppInteraction(UserInteraction.MilestoneArrowInteractionClick, {
                              journey_title: activeTab.title,
                              journey_url: activeTab.baseUrl,
                              current_milestone: activeTab.content?.metadata.learningJourney?.currentMilestone || 0,
                              total_milestones: activeTab.content?.metadata.learningJourney?.totalMilestones || 0,
                              direction: 'backward',
                              interaction_location: 'milestone_progress_bar',
                            });

                            model.navigateToPreviousMilestone();
                          }}
                          tooltip="Previous milestone (Alt + ←)"
                          tooltipPlacement="top"
                          disabled={!model.canNavigatePrevious() || activeTab.isLoading}
                          className={styles.navButton}
                        />
                        <span className={styles.milestoneText}>
                          Milestone {activeTab.content?.metadata.learningJourney?.currentMilestone} of{' '}
                          {activeTab.content?.metadata.learningJourney?.totalMilestones}
                        </span>
                        <IconButton
                          name="arrow-right"
                          size="sm"
                          aria-label="Next milestone"
                          onClick={() => {
                            reportAppInteraction(UserInteraction.MilestoneArrowInteractionClick, {
                              journey_title: activeTab.title,
                              journey_url: activeTab.baseUrl,
                              current_milestone: activeTab.content?.metadata.learningJourney?.currentMilestone || 0,
                              total_milestones: activeTab.content?.metadata.learningJourney?.totalMilestones || 0,
                              direction: 'forward',
                              interaction_location: 'milestone_progress_bar',
                            });

                            model.navigateToNextMilestone();
                          }}
                          tooltip="Next milestone (Alt + →)"
                          tooltipPlacement="top"
                          disabled={!model.canNavigateNext() || activeTab.isLoading}
                          className={styles.navButton}
                        />
                      </div>
                      <div className={styles.progressBar}>
                        <div
                          className={styles.progressFill}
                          style={{
<<<<<<< HEAD
                            width: `${
                              ((activeTab.content?.metadata.learningJourney?.currentMilestone || 0) /
                                (activeTab.content?.metadata.learningJourney?.totalMilestones || 1)) *
                              100
                            }%`,
=======
                            width: `${((activeTab.content?.metadata.learningJourney?.currentMilestone || 0) / (activeTab.content?.metadata.learningJourney?.totalMilestones || 1)) * 100}%`,
>>>>>>> 7a58182e
                          }}
                        />
                      </div>
                    </div>
                  </div>
                )}

                {/* Content Action Bar removed for docs to reclaim vertical space */}
                {activeTab.type !== 'docs' && (
                  <div className={styles.contentActionBar}>
                    <IconButton
                      name="external-link-alt"
                      size="xs"
                      aria-label={`Open this journey in new tab`}
                      onClick={() => {
                        const url = activeTab.content?.url || activeTab.baseUrl;
                        if (url) {
                          reportAppInteraction(UserInteraction.OpenDocumentationButton, {
                            content_type: activeTab.type || 'learning-journey',
                            content_title: activeTab.title,
                            content_url: url,
                            interaction_location: 'journey_content_action_bar',
                            ...(activeTab.type !== 'docs' &&
                              activeTab.content?.metadata.learningJourney && {
                                current_milestone: activeTab.content.metadata.learningJourney.currentMilestone,
                                total_milestones: activeTab.content.metadata.learningJourney.totalMilestones,
                              }),
                          });
                          window.open(url, '_blank', 'noopener,noreferrer');
                        }
                      }}
                      tooltip={`Open this journey in new tab`}
                      tooltipPlacement="top"
                      className={styles.actionButton}
                    />
                  </div>
                )}
<<<<<<< HEAD
=======

>>>>>>> 7a58182e
                {/* Unified Content Renderer - works for both learning journeys and docs! */}
                <div
                  id="inner-docs-content"
                  style={{
                    flex: 1,
                    overflow: 'auto',
                    minHeight: 0,
                  }}
                >
                  {activeTab.content && (
                    <ContentRenderer
                      content={activeTab.content}
                      containerRef={contentRef}
                      className={`${
                        activeTab.content.type === 'learning-journey' ? journeyStyles : docsStyles
                      } ${interactiveStyles}`}
                      onContentReady={() => {
                        // Content is ready - any additional setup can go here
                      }}
                    />
                  )}
                </div>
              </div>
            );
          }

          return null;
        })()}
      </div>
      {/* Feedback Button - only shown at bottom for non-docs views; docs uses header placement */}
      {!isRecommendationsTab && activeTab?.type !== 'docs' && <FeedbackButton />}
    </div>
  );
}

// Export the main component and keep backward compatibility
export { CombinedLearningJourneyPanel };
export class LearningJourneyPanel extends CombinedLearningJourneyPanel {}
export class DocsPanel extends CombinedLearningJourneyPanel {}<|MERGE_RESOLUTION|>--- conflicted
+++ resolved
@@ -419,65 +419,9 @@
     this.saveTabsToStorage();
 
     // Load docs content for the tab
-<<<<<<< HEAD
     this.loadTabContent(tabId, url);
 
     return tabId;
-=======
-    this.loadDocsTabContent(tabId, url);
-
-    return tabId;
-  }
-
-  public async loadDocsTabContent(tabId: string, url: string) {
-    // Update tab to loading state
-    const updatedTabs = this.state.tabs.map((t) =>
-      t.id === tabId
-        ? {
-            ...t,
-            isLoading: true,
-            error: null,
-          }
-        : t
-    );
-    this.setState({ tabs: updatedTabs });
-
-    try {
-      const result = await fetchContent(url);
-
-      const finalUpdatedTabs = this.state.tabs.map((t) =>
-        t.id === tabId
-          ? {
-              ...t,
-              content: result.content,
-              isLoading: false,
-              error: null,
-              currentUrl: url,
-            }
-          : t
-      );
-      this.setState({ tabs: finalUpdatedTabs });
-
-      // Save tabs to storage after content is loaded
-      this.saveTabsToStorage();
-    } catch (error) {
-      console.error(`Failed to load docs content for tab ${tabId}:`, error);
-
-      const errorUpdatedTabs = this.state.tabs.map((t) =>
-        t.id === tabId
-          ? {
-              ...t,
-              isLoading: false,
-              error: error instanceof Error ? error.message : 'Failed to load documentation',
-            }
-          : t
-      );
-      this.setState({ tabs: errorUpdatedTabs });
-
-      // Save tabs to storage even when there's an error
-      this.saveTabsToStorage();
-    }
->>>>>>> 7a58182e
   }
 }
 
@@ -936,15 +880,11 @@
                         <div
                           className={styles.progressFill}
                           style={{
-<<<<<<< HEAD
                             width: `${
                               ((activeTab.content?.metadata.learningJourney?.currentMilestone || 0) /
                                 (activeTab.content?.metadata.learningJourney?.totalMilestones || 1)) *
                               100
                             }%`,
-=======
-                            width: `${((activeTab.content?.metadata.learningJourney?.currentMilestone || 0) / (activeTab.content?.metadata.learningJourney?.totalMilestones || 1)) * 100}%`,
->>>>>>> 7a58182e
                           }}
                         />
                       </div>
@@ -982,10 +922,6 @@
                     />
                   </div>
                 )}
-<<<<<<< HEAD
-=======
-
->>>>>>> 7a58182e
                 {/* Unified Content Renderer - works for both learning journeys and docs! */}
                 <div
                   id="inner-docs-content"
