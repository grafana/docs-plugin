import React from 'react';

import { SceneComponentProps, SceneObjectBase, SceneObjectState } from '@grafana/scenes';
import { Icon, useStyles2, Card, Badge, Alert, IconButton } from '@grafana/ui';
import { usePluginContext } from '@grafana/data';
import { t } from '@grafana/i18n';
import logoSvg from '../../img/logo.svg';
import { SkeletonLoader } from '../SkeletonLoader';
import { FeedbackButton } from '../FeedbackButton/FeedbackButton';
import { EnableRecommenderBanner } from '../EnableRecommenderBanner';
import { HelpFooter } from '../HelpFooter';
import { SelectorDebugPanel } from '../SelectorDebugPanel';
import { locationService } from '@grafana/runtime';

// Import refactored context system
import { getStyles } from '../../styles/context-panel.styles';
import { useContextPanel } from '../../utils/context';
import { reportAppInteraction, UserInteraction } from '../../lib/analytics';
import { getConfigWithDefaults } from '../../constants';
<<<<<<< HEAD
import { useIsDevMode } from 'hooks/useIsDevMode';
=======
import { isDevModeEnabled } from '../../utils/dev-mode';
>>>>>>> 7ff49615

interface ContextPanelState extends SceneObjectState {
  onOpenLearningJourney?: (url: string, title: string) => void;
  onOpenDocsPage?: (url: string, title: string) => void;
}

export class ContextPanel extends SceneObjectBase<ContextPanelState> {
  public static Component = ContextPanelRenderer;

  public get renderBeforeActivation(): boolean {
    return true;
  }

  public constructor(
    onOpenLearningJourney?: (url: string, title: string) => void,
    onOpenDocsPage?: (url: string, title: string) => void
  ) {
    super({
      onOpenLearningJourney,
      onOpenDocsPage,
    });
  }

  public openLearningJourney(url: string, title: string) {
    if (this.state.onOpenLearningJourney) {
      this.state.onOpenLearningJourney(url, title);
    }
  }

  public openDocsPage(url: string, title: string) {
    if (this.state.onOpenDocsPage) {
      this.state.onOpenDocsPage(url, title);
    } else {
      console.warn('No onOpenDocsPage callback available');
    }
  }

  public navigateToPath(path: string) {
    locationService.push(path);
  }
}

function ContextPanelRenderer({ model }: SceneComponentProps<ContextPanel>) {
  // Get plugin configuration with proper defaults applied
  const pluginContext = usePluginContext();
  const isDevMode = useIsDevMode();
  const configWithDefaults = getConfigWithDefaults(pluginContext?.meta?.jsonData || {});

  // Use the simplified context hook
  const {
    contextData,
    isLoadingRecommendations,
    otherDocsExpanded,
    openLearningJourney,
    openDocsPage,
    toggleSummaryExpansion,
    toggleOtherDocsExpansion,
  } = useContextPanel({
    onOpenLearningJourney: model.state.onOpenLearningJourney,
    onOpenDocsPage: model.state.onOpenDocsPage,
  });

  // Note: Auto-open event listener moved to CombinedPanelRenderer to avoid remounting issues
  // ContextPanelRenderer remounts when tabs change, causing listener cleanup

  const { recommendations, isLoading, recommendationsError } = contextData;

  const styles = useStyles2(getStyles);

  // All recommendations are now >= 0.5 confidence and pre-sorted by service
  // Primary recommendations: maximum of 4 items with highest confidence
  const finalPrimaryRecommendations = recommendations.slice(0, 4);

  // Secondary recommendations: all remaining items go to "Other Documentation"
  const secondaryDocs = recommendations.slice(4);

  return (
    <div className={styles.container}>
      <div className={styles.content}>
        {isLoading && <SkeletonLoader type="recommendations" />}

        {!isLoading && (
          <div className={styles.contextSections}>
            <div className={styles.sectionHeader}>
              <IconButton
                name="cog"
                size="sm"
                tooltip={t('contextPanel.settings', 'Plugin settings')}
                onClick={() => {
                  reportAppInteraction(UserInteraction.DocsPanelInteraction, {
                    action: 'navigate_to_config',
                    source: 'context_panel_settings_button',
                    timestamp: Date.now(),
                  });
                  locationService.push('/plugins/grafana-pathfinder-app?page=configuration');
                }}
                className={styles.settingsButton}
                aria-label={t('contextPanel.settings', 'Plugin settings')}
              />
              <img src={logoSvg} alt="Grafana Pathfinder" className={styles.headerIcon} width={24} height={24} />
              <div className={styles.titleContainer}>
                <h2 className={styles.sectionTitle}>
                  {t('contextPanel.recommendedDocumentation', 'Recommended Documentation')}
                </h2>
                <Badge text="Beta" color="blue" className={styles.betaBadge} />
              </div>
              <p className={styles.sectionSubtitle}>
                {t(
                  'contextPanel.subtitle',
                  'Based on your current context, here are some learning journeys and documentation that may be beneficial.'
                )}
              </p>
              <div>
                <FeedbackButton variant="secondary" interactionLocation="context_panel_feedback_button" />
              </div>
            </div>

            {isLoadingRecommendations && (
              <div className={styles.recommendationsContainer}>
                <SkeletonLoader type="recommendations" />
              </div>
            )}

            {recommendationsError && !isLoadingRecommendations && (
              <Alert
                severity="warning"
                title={t('contextPanel.recommendationsUnavailable', 'Recommendations unavailable')}
              >
                {recommendationsError}
              </Alert>
            )}

            {!isLoadingRecommendations && !recommendationsError && recommendations.length === 0 && (
              <>
                <div className={styles.emptyContainer}>
                  <Icon name="info-circle" />
                  <span>No recommendations available for your current context.</span>
                </div>
                {!configWithDefaults.acceptedTermsAndConditions && <EnableRecommenderBanner />}
              </>
            )}

            {!isLoadingRecommendations && recommendations.length > 0 && (
              <div className={styles.recommendationsContainer}>
                {/* Primary Recommendations Section (High-Confidence Items, sorted by accuracy) */}
                {finalPrimaryRecommendations.length > 0 && (
                  <div className={styles.recommendationsGrid}>
                    {finalPrimaryRecommendations.map((recommendation, index) => (
                      <Card
                        key={index}
                        className={`${styles.recommendationCard} ${
                          recommendation.type === 'docs-page' ? styles.compactCard : ''
                        }`}
                      >
                        <div
                          className={`${styles.recommendationCardContent} ${
                            recommendation.type === 'docs-page' ? styles.compactCardContent : ''
                          }`}
                        >
                          <div
                            className={`${styles.cardHeader} ${
                              recommendation.type === 'docs-page' ? styles.compactHeader : ''
                            }`}
                          >
                            <h3 className={styles.recommendationCardTitle}>{recommendation.title}</h3>
                            <div
                              className={`${styles.cardActions} ${
                                recommendation.summaryExpanded ? styles.hiddenActions : ''
                              }`}
                            >
                              <button
                                onClick={() => {
                                  // Track analytics - unified event for opening any resource
                                  reportAppInteraction(UserInteraction.OpenResourceClick, {
                                    content_title: recommendation.title,
                                    content_url: recommendation.url,
                                    content_type: recommendation.type === 'docs-page' ? 'docs' : 'learning-journey',
                                    interaction_location: 'main_card_button',
                                    match_accuracy: recommendation.matchAccuracy || 0,
                                    ...(recommendation.type !== 'docs-page' && {
                                      total_milestones: recommendation.totalSteps || 0,
                                      completion_percentage: recommendation.completionPercentage ?? 0,
                                    }),
                                  });

                                  // Open the appropriate content type
                                  if (recommendation.type === 'docs-page') {
                                    openDocsPage(recommendation.url, recommendation.title);
                                  } else {
                                    openLearningJourney(recommendation.url, recommendation.title);
                                  }
                                }}
                                className={
                                  recommendation.type === 'docs-page' ? styles.secondaryButton : styles.startButton
                                }
                              >
                                <Icon name={recommendation.type === 'docs-page' ? 'file-alt' : 'play'} size="sm" />
                                {recommendation.type === 'docs-page'
                                  ? t('contextPanel.view', 'View')
                                  : t('contextPanel.start', 'Start')}
                              </button>
                            </div>
                          </div>

                          {/* Only show summary/milestones for learning journeys or docs with summaries */}
                          {(recommendation.type !== 'docs-page' || recommendation.summary) && (
                            <>
                              <div className={styles.cardMetadata}>
                                <div className={styles.summaryInfo}>
                                  <button
                                    onClick={() => {
                                      // Track summary click analytics (for both LJ and docs)
                                      reportAppInteraction(UserInteraction.SummaryClick, {
                                        content_title: recommendation.title,
                                        content_url: recommendation.url,
                                        content_type: recommendation.type === 'docs-page' ? 'docs' : 'learning-journey',
                                        action: recommendation.summaryExpanded ? 'collapse' : 'expand',
                                        match_accuracy: recommendation.matchAccuracy || 0,
                                        ...(recommendation.type !== 'docs-page' && {
                                          total_milestones: recommendation.totalSteps || 0,
                                        }),
                                      });

                                      toggleSummaryExpansion(recommendation.url);
                                    }}
                                    className={styles.summaryButton}
                                  >
                                    <Icon name="info-circle" size="sm" />
                                    <span>{t('contextPanel.summary', 'Summary')}</span>
                                    <Icon name={recommendation.summaryExpanded ? 'angle-up' : 'angle-down'} size="sm" />
                                  </button>
                                  {/* Show completion percentage for learning journeys */}
                                  {recommendation.type !== 'docs-page' &&
                                    typeof recommendation.completionPercentage === 'number' && (
                                      <div className={styles.completionInfo}>
                                        <div
                                          className={styles.completionPercentage}
                                          data-completion={recommendation.completionPercentage}
                                        >
                                          {t('contextPanel.percentComplete', '{{percent}}% complete', {
                                            percent: recommendation.completionPercentage,
                                          })}
                                        </div>
                                      </div>
                                    )}
                                </div>
                              </div>

                              {recommendation.summaryExpanded && (
                                <div className={styles.summaryExpansion}>
                                  {recommendation.summary && (
                                    <div className={styles.summaryContent}>
                                      <p className={styles.summaryText}>{recommendation.summary}</p>
                                    </div>
                                  )}

                                  {/* Only show milestones for learning journeys */}
                                  {recommendation.type !== 'docs-page' &&
                                    (recommendation.totalSteps ?? 0) > 0 &&
                                    recommendation.milestones && (
                                      <div className={styles.milestonesSection}>
                                        <div className={styles.milestonesHeader}>
                                          <h4 className={styles.milestonesTitle}>
                                            {t('contextPanel.milestones', 'Milestones:')}
                                          </h4>
                                        </div>
                                        <div className={styles.milestonesList}>
                                          {recommendation.milestones.map((milestone, stepIndex) => (
                                            <button
                                              key={stepIndex}
                                              onClick={() => {
                                                // Track milestone click analytics
                                                reportAppInteraction(UserInteraction.JumpIntoMilestoneClick, {
                                                  content_title: recommendation.title,
                                                  milestone_title: milestone.title,
                                                  milestone_number: milestone.number,
                                                  milestone_url: milestone.url,
                                                  content_url: recommendation.url,
                                                  interaction_location: 'milestone_list',
                                                });
                                                openLearningJourney(
                                                  milestone.url,
                                                  `${recommendation.title} - ${milestone.title}`
                                                );
                                              }}
                                              className={styles.milestoneItem}
                                            >
                                              <div className={styles.milestoneNumber}>{milestone.number}</div>
                                              <div className={styles.milestoneContent}>
                                                <div className={styles.milestoneTitle}>
                                                  {milestone.title}
                                                  <span className={styles.milestoneDuration}>
                                                    ({milestone.duration})
                                                  </span>
                                                </div>
                                              </div>
                                            </button>
                                          ))}
                                        </div>
                                      </div>
                                    )}

                                  {/* Sticky CTA button at bottom of summary */}
                                  <div className={styles.summaryCta}>
                                    <button
                                      onClick={() => {
                                        // Track analytics - unified event for opening any resource
                                        reportAppInteraction(UserInteraction.OpenResourceClick, {
                                          content_title: recommendation.title,
                                          content_url: recommendation.url,
                                          content_type:
                                            recommendation.type === 'docs-page' ? 'docs' : 'learning-journey',
                                          interaction_location: 'summary_cta_button',
                                          match_accuracy: recommendation.matchAccuracy || 0,
                                          ...(recommendation.type !== 'docs-page' && {
                                            total_milestones: recommendation.totalSteps || 0,
                                            completion_percentage: recommendation.completionPercentage ?? 0,
                                          }),
                                        });

                                        // Open the appropriate content type
                                        if (recommendation.type === 'docs-page') {
                                          openDocsPage(recommendation.url, recommendation.title);
                                        } else {
                                          openLearningJourney(recommendation.url, recommendation.title);
                                        }
                                      }}
                                      className={styles.summaryCtaButton}
                                    >
                                      <Icon
                                        name={recommendation.type === 'docs-page' ? 'file-alt' : 'play'}
                                        size="sm"
                                      />
                                      {recommendation.type === 'docs-page'
                                        ? t('contextPanel.viewDocumentation', 'View Documentation')
                                        : t('contextPanel.startLearningJourney', 'Start Learning Journey')}
                                    </button>
                                  </div>
                                </div>
                              )}
                            </>
                          )}
                        </div>
                      </Card>
                    ))}
                  </div>
                )}

                {/* Other Documentation Section - all items beyond top 4, including learning journeys */}
                {secondaryDocs.length > 0 && (
                  <div className={styles.otherDocsSection}>
                    <div className={styles.otherDocsHeader}>
                      <button onClick={() => toggleOtherDocsExpansion()} className={styles.otherDocsToggle}>
                        <Icon name="file-alt" size="sm" />
                        <span>{t('contextPanel.otherDocumentation', 'Other Documentation')}</span>
                        <span className={styles.otherDocsCount}>
                          <Icon name="list-ul" size="xs" />
                          {t('contextPanel.items', '{{count}} item', { count: secondaryDocs.length })}
                        </span>
                        <Icon name={otherDocsExpanded ? 'angle-up' : 'angle-down'} size="sm" />
                      </button>
                    </div>

                    {otherDocsExpanded && (
                      <div className={styles.otherDocsExpansion}>
                        <div className={styles.otherDocsList}>
                          {secondaryDocs.map((item, index) => (
                            <div key={index} className={styles.otherDocItem}>
                              <div className={styles.docIcon}>
                                <Icon name={item.type === 'docs-page' ? 'file-alt' : 'play'} size="sm" />
                              </div>
                              <div className={styles.docContent}>
                                <button
                                  onClick={() => {
                                    // Track analytics - unified event for opening any resource
                                    reportAppInteraction(UserInteraction.OpenResourceClick, {
                                      content_title: item.title,
                                      content_url: item.url,
                                      content_type: item.type === 'docs-page' ? 'docs' : 'learning-journey',
                                      interaction_location: 'other_docs_list',
                                      match_accuracy: item.matchAccuracy || 0,
                                      ...(item.type !== 'docs-page' && {
                                        total_milestones: item.totalSteps || 0,
                                        completion_percentage: item.completionPercentage ?? 0,
                                      }),
                                    });

                                    // Open the appropriate content type
                                    if (item.type === 'docs-page') {
                                      openDocsPage(item.url, item.title);
                                    } else {
                                      openLearningJourney(item.url, item.title);
                                    }
                                  }}
                                  className={styles.docLink}
                                >
                                  {item.title}
                                </button>
                              </div>
                            </div>
                          ))}
                        </div>
                      </div>
                    )}
                  </div>
                )}
              </div>
            )}

            {/* Show Enable Recommender Banner when recommendations exist but recommender is disabled */}
            {!isLoadingRecommendations &&
              !recommendationsError &&
              recommendations.length > 0 &&
              !configWithDefaults.acceptedTermsAndConditions && <EnableRecommenderBanner />}
          </div>
        )}

<<<<<<< HEAD
        {/* Debug Panel - only shown when dev mode is enabled */}
        {isDevMode && (
=======
        {/* Debug Panel - only shown when dev mode is enabled (per-user setting) */}
        {isDevModeEnabled() && (
>>>>>>> 7ff49615
          <div className={styles.debugSection}>
            <SelectorDebugPanel onOpenDocsPage={openDocsPage} />
          </div>
        )}

        {/* Help Footer */}
        <HelpFooter />
      </div>
    </div>
  );
}

// Styles now imported from context-panel.styles.ts<|MERGE_RESOLUTION|>--- conflicted
+++ resolved
@@ -17,11 +17,7 @@
 import { useContextPanel } from '../../utils/context';
 import { reportAppInteraction, UserInteraction } from '../../lib/analytics';
 import { getConfigWithDefaults } from '../../constants';
-<<<<<<< HEAD
-import { useIsDevMode } from 'hooks/useIsDevMode';
-=======
 import { isDevModeEnabled } from '../../utils/dev-mode';
->>>>>>> 7ff49615
 
 interface ContextPanelState extends SceneObjectState {
   onOpenLearningJourney?: (url: string, title: string) => void;
@@ -67,7 +63,6 @@
 function ContextPanelRenderer({ model }: SceneComponentProps<ContextPanel>) {
   // Get plugin configuration with proper defaults applied
   const pluginContext = usePluginContext();
-  const isDevMode = useIsDevMode();
   const configWithDefaults = getConfigWithDefaults(pluginContext?.meta?.jsonData || {});
 
   // Use the simplified context hook
@@ -439,13 +434,8 @@
           </div>
         )}
 
-<<<<<<< HEAD
-        {/* Debug Panel - only shown when dev mode is enabled */}
-        {isDevMode && (
-=======
         {/* Debug Panel - only shown when dev mode is enabled (per-user setting) */}
         {isDevModeEnabled() && (
->>>>>>> 7ff49615
           <div className={styles.debugSection}>
             <SelectorDebugPanel onOpenDocsPage={openDocsPage} />
           </div>
