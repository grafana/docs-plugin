--- conflicted
+++ resolved
@@ -541,11 +541,7 @@
         </ExpandableTable>
       );
     case 'raw-html':
-<<<<<<< HEAD
-      console.warn('[DocsPlugin] Rendering raw HTML - this should be rare in the new architecture');
-=======
       // This should only be used for specific known-safe content
->>>>>>> 9f4aaeb2
       return <div key={key} dangerouslySetInnerHTML={{ __html: element.props.html }} />;
     default:
       // Special handling for tabs root: <div data-element="tabs">...</div>
