import { getBackendSrv, config, locationService, getEchoSrv, EchoEventType } from '@grafana/runtime';
import { getConfigWithDefaults, isRecommenderEnabled, DocsPluginConfig } from '../../constants';
import { fetchContent, getJourneyCompletionPercentage } from '../docs-retrieval';
import {
  ContextData,
  DataSource,
  Plugin,
  DashboardSearchResult,
  DashboardInfo,
  Recommendation,
  ContextPayload,
  RecommenderResponse,
  BundledInteractive,
  BundledInteractivesIndex,
} from './context.types';

export class ContextService {
  private static echoLoggingInitialized = false;
  private static currentDatasourceType: string | null = null;
  private static currentVisualizationType: string | null = null;

  // Error handling state
  private static lastExternalRecommenderError: {
    type: 'unavailable' | 'rate-limit' | 'other';
    timestamp: number;
    message: string;
  } | null = null;

  // Constants for recommendation accuracy scores
  private static readonly CONFIDENCE_THRESHOLD = 0.5;
  private static readonly STATIC_LINK_ACCURACY = 0.7;
  private static readonly BUNDLED_INTERACTIVE_ACCURACY = 0.8;

  // Event buffer to handle missed events when plugin is closed/reopened
  private static eventBuffer: Array<{
    datasourceType?: string;
    visualizationType?: string;
    timestamp: number;
    source: string;
  }> = [];
  private static readonly BUFFER_SIZE = 10;
  private static readonly BUFFER_TTL = 300000; // 5 minutes

  // Simple event system for context changes
  private static changeListeners: Set<() => void> = new Set();

  // Debouncing removed from service level - now handled at hook level for unified control

  /**
   * Subscribe to context changes (for hooks to refresh when EchoSrv events occur)
   */
  public static onContextChange(listener: () => void): () => void {
    this.changeListeners.add(listener);
    return () => {
      this.changeListeners.delete(listener);
    };
  }

  /**
   * Notify all listeners that context has changed (immediate notification - debouncing handled at hook level)
   */
  private static notifyContextChange(): void {
    this.changeListeners.forEach((listener) => {
      try {
        listener();
      } catch (error) {
        console.error('@context/ Error in context change listener:', error);
      }
    });
  }

  /**
   * Add event to buffer for handling missed events when plugin is closed/reopened
   */
  private static addToEventBuffer(event: {
    datasourceType?: string;
    visualizationType?: string;
    timestamp: number;
    source: string;
  }): void {
    // Clean expired events
    const now = Date.now();
    this.eventBuffer = this.eventBuffer.filter((e) => now - e.timestamp < this.BUFFER_TTL);

    // Add new event
    this.eventBuffer.push(event);

    // Keep buffer size manageable
    if (this.eventBuffer.length > this.BUFFER_SIZE) {
      this.eventBuffer = this.eventBuffer.slice(-this.BUFFER_SIZE);
    }

    // Notify listeners of context change
    this.notifyContextChange();
  }

  /**
   * Initialize context from recent events (called when plugin reopens)
   */
  public static initializeFromRecentEvents(): void {
    const now = Date.now();

    // Find most recent datasource and visualization events
    const recentDatasourceEvent = this.eventBuffer
      .filter((e) => e.datasourceType && now - e.timestamp < this.BUFFER_TTL)
      .sort((a, b) => b.timestamp - a.timestamp)[0];

    const recentVizEvent = this.eventBuffer
      .filter((e) => e.visualizationType && now - e.timestamp < this.BUFFER_TTL)
      .sort((a, b) => b.timestamp - a.timestamp)[0];

    if (recentDatasourceEvent) {
      this.currentDatasourceType = recentDatasourceEvent.datasourceType!;
    }

    if (recentVizEvent) {
      this.currentVisualizationType = recentVizEvent.visualizationType!;
    }
  }

  /**
   * Initialize EchoSrv event logging (Phase 1: Understanding what events we get)
   * Now designed to be called at plugin startup
   */
  public static initializeEchoLogging(): void {
    if (this.echoLoggingInitialized) {
      return;
    }

    try {
      const echoSrv = getEchoSrv();

      // Add our logging backend
      echoSrv.addBackend({
        supportedEvents: [EchoEventType.Interaction, EchoEventType.Pageview, EchoEventType.MetaAnalytics],
        options: { name: 'context-service-logger' },
        flush: () => {
          // No-op for logging backend
        },
        addEvent: (event) => {
          // Phase 2: Capture datasource configuration events
          if (event.type === 'interaction') {
            // Primary: New datasource selection
            if (event.payload?.interactionName === 'grafana_ds_add_datasource_clicked') {
              const pluginId = event.payload?.properties?.plugin_id;
              if (pluginId) {
                this.currentDatasourceType = pluginId;
                this.addToEventBuffer({ datasourceType: pluginId, timestamp: Date.now(), source: 'add' });
              }
            }

            // Workaround: Existing datasource edit detection via "Save & Test"
            // TODO: Find a better event for datasource edit page loads instead of relying on Save & Test
            // This approach only works after user clicks Save & Test, not on initial page load
            if (event.payload?.interactionName === 'grafana_ds_test_datasource_clicked') {
              const pluginId = event.payload?.properties?.plugin_id;
              if (pluginId) {
                this.currentDatasourceType = pluginId;
                this.addToEventBuffer({ datasourceType: pluginId, timestamp: Date.now(), source: 'test' });
              }
            }

            // Phase 3: Dashboard datasource picker - when user selects datasource for querying
            if (event.payload?.interactionName === 'dashboards_dspicker_clicked') {
              const dsType = event.payload?.properties?.ds_type;
              if (dsType) {
                this.currentDatasourceType = dsType;
                this.addToEventBuffer({ datasourceType: dsType, timestamp: Date.now(), source: 'dashboard-picker' });
              }
            }

            // Phase 4: Dashboard panel/visualization type picker
            if (event.payload?.interactionName === 'dashboards_panel_plugin_picker_clicked') {
              const pluginId = event.payload?.properties?.plugin_id;
              if (pluginId && event.payload?.properties?.item === 'select_panel_plugin') {
                this.currentVisualizationType = pluginId;
                this.addToEventBuffer({ visualizationType: pluginId, timestamp: Date.now(), source: 'panel-picker' });
              }
            }
          }

          // Phase 3: Explore query execution - detect active datasource usage
          if (event.type === 'meta-analytics' && event.payload?.eventName === 'data-request') {
            const datasourceType = event.payload?.datasourceType;
            const source = event.payload?.source;
            if (datasourceType && source) {
              this.currentDatasourceType = datasourceType;
              this.addToEventBuffer({ datasourceType, timestamp: Date.now(), source: `${source}-query` });
            }
          }
        },
      });

      this.echoLoggingInitialized = true;
    } catch (error) {
      console.error('@context/ Failed to initialize EchoSrv logging:', error);
    }
  }

  /**
   * Main method to get all context data
   */
  static async getContextData(): Promise<ContextData> {
    // Ensure EchoSrv is initialized (fallback if onPluginStart wasn't called)
    this.initializeEchoLogging();

    // Initialize from recent events if plugin was reopened
    if (!this.currentDatasourceType && !this.currentVisualizationType) {
      this.initializeFromRecentEvents();
    }
    const location = locationService.getLocation();
    const currentPath = location.pathname;
    const currentUrl = `${location.pathname}${location.search}${location.hash}`;
    const pathSegments = currentPath.split('/').filter(Boolean);

    // Parse search parameters using LocationService
    const urlQueryMap = locationService.getSearchObject();
    const searchParams: Record<string, string> = {};
    Object.entries(urlQueryMap).forEach(([key, value]) => {
      if (value !== undefined && value !== null) {
        searchParams[key] = String(value);
      }
    });

    // Fetch data in parallel
    const [dataSources, dashboardInfo] = await Promise.all([
      this.fetchDataSources(),
      this.fetchDashboardInfo(currentPath),
    ]);

    // Generate context tags
    const tags = this.generateContextTags(pathSegments, searchParams, dataSources, dashboardInfo);

    return {
      currentPath,
      currentUrl,
      pathSegments,
      dataSources,
      dashboardInfo,
      recommendations: [], // Will be populated by fetchRecommendations
      tags,
      isLoading: false,
      recommendationsError: null,
      recommendationsErrorType: null,
      usingFallbackRecommendations: false,
      visualizationType: this.getVisualizationTypeForContext(pathSegments, searchParams),
      grafanaVersion: this.getGrafanaVersion(),
      theme: config.theme2.isDark ? 'dark' : 'light',
      timestamp: new Date().toISOString(),
      searchParams,
    };
  }

  /**
   * Fetch recommendations based on context
   */
  static async fetchRecommendations(
    contextData: ContextData,
    pluginConfig: DocsPluginConfig = {}
  ): Promise<{
    recommendations: Recommendation[];
    error: string | null;
    errorType: 'unavailable' | 'rate-limit' | 'other' | null;
    usingFallbackRecommendations: boolean;
  }> {
    try {
      if (!contextData.currentPath) {
        return {
          recommendations: [],
          error: 'No path provided for recommendations',
          errorType: 'other',
          usingFallbackRecommendations: false,
        };
      }

      const bundledRecommendations = this.getBundledInteractiveRecommendations(contextData);

      if (!isRecommenderEnabled(pluginConfig)) {
        const fallbackResult = await this.getFallbackRecommendations(contextData, bundledRecommendations);
        return {
          ...fallbackResult,
          errorType: null,
          usingFallbackRecommendations: false, // Not using fallback due to error, just disabled
        };
      }

      // Always try external recommendations when T&C are enabled, regardless of previous errors
      return this.getExternalRecommendations(contextData, pluginConfig, bundledRecommendations);
    } catch (error) {
      console.warn('Failed to fetch recommendations:', error);
      const bundledRecommendations = this.getBundledInteractiveRecommendations(contextData);
      const fallbackResult = await this.getFallbackRecommendations(contextData, bundledRecommendations);
      return {
        ...fallbackResult,
        error: error instanceof Error ? error.message : 'Failed to fetch recommendations',
        errorType: 'other',
        usingFallbackRecommendations: true,
      };
    }
  }

  /**
   * Get fallback recommendations when external recommender is disabled
   */
  private static async getFallbackRecommendations(
    contextData: ContextData,
    bundledRecommendations: Recommendation[]
  ): Promise<{ recommendations: Recommendation[]; error: string | null }> {
    const staticLinkRecommendations = this.getStaticLinkRecommendations(contextData);
    const allRecommendations = [...bundledRecommendations, ...staticLinkRecommendations];
    const processedRecommendations = await this.processLearningJourneys(allRecommendations, {});

    return {
      recommendations: processedRecommendations,
      error: null,
    };
  }

  /**
   * Get recommendations from external API service
   */
  private static async getExternalRecommendations(
    contextData: ContextData,
    pluginConfig: DocsPluginConfig,
    bundledRecommendations: Recommendation[]
  ): Promise<{
    recommendations: Recommendation[];
    error: string | null;
    errorType: 'unavailable' | 'rate-limit' | 'other' | null;
    usingFallbackRecommendations: boolean;
  }> {
    try {
      const configWithDefaults = getConfigWithDefaults(pluginConfig);

      const isCloud = config.bootData.settings.buildInfo.versionString.startsWith('Grafana Cloud');

      const payload: ContextPayload = {
        path: contextData.currentPath,
        datasources: contextData.dataSources.map((ds) => ds.type.toLowerCase()),
        tags: contextData.tags,
        user_id: isCloud ? config.bootData.user.analytics.identifier : 'oss-user',
        user_role: config.bootData.user.orgRole || 'Viewer',
        platform: this.getCurrentPlatform(),
      };

      const response = await fetch(`${configWithDefaults.recommenderServiceUrl}/recommend`, {
        method: 'POST',
        headers: { 'Content-Type': 'application/json' },
        body: JSON.stringify(payload),
      });

      if (!response.ok) {
        // Handle specific HTTP error codes
        if (response.status === 404) {
          return this.handleRecommenderError(
            'unavailable',
            'Recommender service not found',
            contextData,
            bundledRecommendations
          );
        }

        if (response.status === 429) {
          return this.handleRecommenderError(
            'rate-limit',
            'Recommender service is under strain',
            contextData,
            bundledRecommendations
          );
        }

        // Handle other HTTP errors
        return this.handleRecommenderError(
          'other',
          `HTTP error! status: ${response.status}`,
          contextData,
          bundledRecommendations
        );
      }

      const data: RecommenderResponse = await response.json();

      // Map external API recommendations to ensure description field is mapped to summary
      const mappedExternalRecommendations = (data.recommendations || []).map((rec: any) => {
        const mappedRec = {
          ...rec,
          summary: rec.summary || rec.description || '', // Map description to summary if summary is missing
        };
        return mappedRec;
      });

      const allRecommendations = [...mappedExternalRecommendations, ...bundledRecommendations];
      const processedRecommendations = await this.processLearningJourneys(allRecommendations, pluginConfig);

      // Filter and sort recommendations
      const filteredRecommendations = this.filterUsefulRecommendations(processedRecommendations);
      const sortedRecommendations = this.sortRecommendationsByAccuracy(filteredRecommendations);

      // Clear any previous errors on successful call
      this.lastExternalRecommenderError = null;

      return {
        recommendations: sortedRecommendations,
        error: null,
        errorType: null,
        usingFallbackRecommendations: false,
      };
    } catch (error) {
      // Handle network errors (CORS, network failures, etc.)
      const errorMessage = error instanceof Error ? error.message : 'Unknown error';

      // Check if it's a CORS or network error
      if (
        errorMessage.includes('CORS') ||
        errorMessage.includes('NetworkError') ||
        errorMessage.includes('Failed to fetch')
      ) {
        return this.handleRecommenderError(
          'unavailable',
          'Recommender service unavailable',
          contextData,
          bundledRecommendations
        );
      }

      // Handle other errors
      return this.handleRecommenderError('other', errorMessage, contextData, bundledRecommendations);
    }
  }

  /**
   * Handle recommender service errors by falling back to static recommendations
   */
  private static async handleRecommenderError(
    errorType: 'unavailable' | 'rate-limit' | 'other',
    errorMessage: string,
    contextData: ContextData,
    bundledRecommendations: Recommendation[]
  ): Promise<{
    recommendations: Recommendation[];
    error: string | null;
    errorType: 'unavailable' | 'rate-limit' | 'other' | null;
    usingFallbackRecommendations: boolean;
  }> {
    // Store error state for tracking
    this.lastExternalRecommenderError = {
      type: errorType,
      timestamp: Date.now(),
      message: errorMessage,
    };

    // Get fallback recommendations
    const fallbackResult = await this.getFallbackRecommendations(contextData, bundledRecommendations);

    // Generate user-friendly error message
    const userMessage = this.generateErrorMessage(errorType);

    return {
      ...fallbackResult,
      error: userMessage,
      errorType,
      usingFallbackRecommendations: true,
    };
  }

  /**
   * Generate user-friendly error messages based on error type
   */
  private static generateErrorMessage(errorType: 'unavailable' | 'rate-limit' | 'other'): string {
    switch (errorType) {
      case 'unavailable':
        return 'Recommender unavailable. Showing static recommendations.';
      case 'rate-limit':
        return 'Recommender is under a lot of strain. Switching to static recommendations.';
      case 'other':
      default:
        return 'Recommender service error. Using static recommendations.';
    }
  }

  /**
   * Get the last external recommender error for debugging or status display
   */
  public static getLastRecommenderError(): {
    type: 'unavailable' | 'rate-limit' | 'other';
    timestamp: number;
    message: string;
  } | null {
    return this.lastExternalRecommenderError;
  }

  /**
   * Process learning journey recommendations to add metadata
   */
  private static async processLearningJourneys(
    recommendations: Recommendation[],
    pluginConfig?: DocsPluginConfig
  ): Promise<Recommendation[]> {
    return Promise.all(
      recommendations.map(async (rec) => {
        if (rec.type === 'learning-journey' || !rec.type) {
          try {
            const configWithDefaults = getConfigWithDefaults(pluginConfig || {});
            const result = await fetchContent(rec.url, { docsBaseUrl: configWithDefaults.docsBaseUrl });
            const completionPercentage = getJourneyCompletionPercentage(rec.url);

            // Extract learning journey data from the unified content
            const milestones = result.content?.metadata.learningJourney?.milestones || [];
            const summary = result.content?.metadata.learningJourney?.summary || rec.summary || '';

            return {
              ...rec,
              totalSteps: milestones.length,
              milestones: milestones,
              summary: summary,
              completionPercentage,
            };
          } catch (error) {
            console.warn(`Failed to fetch journey data for ${rec.title}:`, error);
            return {
              ...rec,
              totalSteps: 0,
              milestones: [],
              summary: rec.summary || '',
              completionPercentage: getJourneyCompletionPercentage(rec.url),
            };
          }
        }
        return rec;
      })
    );
  }

  /**
   * Get current platform (cloud vs oss)
   */
  private static getCurrentPlatform(): string {
    return config.bootData.settings.buildInfo.versionString.startsWith('Grafana Cloud') ? 'cloud' : 'oss';
  }

  /**
   * Fetch data sources
   */
  static async fetchDataSources(): Promise<DataSource[]> {
    try {
      const dataSources = await getBackendSrv().get('/api/datasources');
      return dataSources || [];
    } catch (error) {
      console.warn('Failed to fetch data sources:', error);
      return [];
    }
  }

  /**
   * Fetch plugins
   */
  static async fetchPlugins(): Promise<Plugin[]> {
    try {
      const plugins = await getBackendSrv().get('/api/plugins');
      return plugins || [];
    } catch (error) {
      console.warn('Failed to fetch plugins:', error);
      return [];
    }
  }

  /**
   * Fetch dashboards by name using search API
   */
  static async fetchDashboardsByName(name: string): Promise<DashboardSearchResult[]> {
    try {
      const dashboards = await getBackendSrv().get('/api/search', {
        type: 'dash-db',
        limit: 100,
        deleted: false,
        query: name,
      });
      return dashboards || [];
    } catch (error) {
      console.warn('Failed to fetch dashboards:', error);
      return [];
    }
  }

  /**
   * Fetch dashboard info if on dashboard page
   */
  private static async fetchDashboardInfo(currentPath: string): Promise<DashboardInfo | null> {
    try {
      const pathMatch = currentPath.match(/\/d\/([^\/]+)/);
      if (pathMatch) {
        const dashboardUid = pathMatch[1];
        const dashboardInfo = await getBackendSrv().get(`/api/dashboards/uid/${dashboardUid}`);
        return {
          id: dashboardInfo.dashboard?.id,
          title: dashboardInfo.dashboard?.title,
          uid: dashboardInfo.dashboard?.uid,
          tags: dashboardInfo.dashboard?.tags,
          folderId: dashboardInfo.meta?.folderId,
          folderTitle: dashboardInfo.meta?.folderTitle,
        };
      }
      return null;
    } catch (error) {
      console.warn('Failed to fetch dashboard info:', error);
      return null;
    }
  }

  /**
   * Generate context tags (simplified version)
   */
  private static generateContextTags(
    pathSegments: string[],
    searchParams: Record<string, string>,
    dataSources: DataSource[],
    dashboardInfo: DashboardInfo | null
  ): string[] {
    const tags: string[] = [];

    // Extract primary entity and action
    const entity = this.extractEntity(pathSegments);
    const action = this.detectAction(pathSegments, searchParams);

    if (entity) {
      tags.push(`${entity}:${action}`);
    }

    // Add visualization type from EchoSrv events (Phase 4: Echo-based detection)
    // Only include viz type when user is creating or editing visualizations
    const isCreatingOrEditingViz = this.isCreatingOrEditingVisualization(pathSegments, searchParams);
    if (isCreatingOrEditingViz) {
      const echoDetectedVizType = this.getDetectedVisualizationType();
      const vizType = echoDetectedVizType || 'timeseries'; // Default to timeseries if no event detected
      tags.push(`panel-type:${vizType}`);
    }

    // Add selected datasource from EchoSrv events (Phase 2: Echo-based detection)
    const echoDetectedDatasource = this.getDetectedDatasourceType();
    if (echoDetectedDatasource) {
      tags.push(`selected-datasource:${echoDetectedDatasource}`);
    }

    // Add specific context tags
    if (entity === 'dashboard' && dashboardInfo) {
      if (dashboardInfo.tags) {
        dashboardInfo.tags.forEach((tag) => tags.push(`dashboard-tag:${tag.toLowerCase().replace(/\s+/g, '_')}`));
      }
    }

    // Handle connection-related pages
    if (entity === 'connection') {
      if (pathSegments[1] === 'add-new-connection' && pathSegments[2]) {
        // Extract connection type from URL: /connections/add-new-connection/clickhouse
        const connectionType = pathSegments[2].toLowerCase();
        tags.push(`connection-type:${connectionType}`);
      } else if (pathSegments[1] === 'datasources' && pathSegments[2]) {
        // Handle /connections/datasources/grafana-clickhouse-datasource/
        // This is actually a datasource within connections UI
        const datasourceName = pathSegments[2].toLowerCase();
        // Try to find the actual datasource to get its type
        const selectedDs = dataSources.find(
          (ds) => ds.name.toLowerCase().includes(datasourceName) || datasourceName.includes(ds.type.toLowerCase())
        );
        if (selectedDs) {
          tags.push(`datasource-type:${selectedDs.type.toLowerCase()}`);
        } else {
          // Fallback: use the name from URL
          tags.push(`datasource-type:${datasourceName}`);
        }
      }
    }

    // Handle direct datasource pages using EchoSrv detection (Phase 2: Simplified approach)
    if (entity === 'datasource') {
      // Use EchoSrv-detected datasource type first
      if (echoDetectedDatasource) {
        tags.push(`datasource-type:${echoDetectedDatasource.toLowerCase()}`);
      } else if (pathSegments[1] === 'edit' && searchParams.id) {
        // Fallback to API lookup only for existing datasource edit pages
        const selectedDs = dataSources.find((ds) => String(ds.id) === String(searchParams.id));
        if (selectedDs) {
          tags.push(`datasource-type:${selectedDs.type.toLowerCase()}`);
        }
      }
    }

    if (entity === 'explore') {
      tags.push('explore:query');
    }

    // UI context
    if (searchParams.tab) {
      tags.push('ui:tabbed');
    }
    if (searchParams.fullscreen) {
      tags.push('ui:fullscreen');
    }
    if (searchParams.kiosk) {
      tags.push('ui:kiosk');
    }

    return [...new Set(tags)];
  }

  /**
   * Extract entity from path segments
   */
  private static extractEntity(pathSegments: string[]): string | null {
    if (pathSegments.length === 0) {
      return null;
    }

    // Special case: /connections/datasources/edit/ is actually a datasource operation
    if (pathSegments[0] === 'connections' && pathSegments[1] === 'datasources' && pathSegments[2] === 'edit') {
      return 'datasource';
    }

    const entityMap: Record<string, string> = {
      d: 'dashboard',
      dashboard: 'dashboard',
      datasources: 'datasource',
      connections: 'connection',
      explore: 'explore',
      alerting: 'alert',
      admin: 'admin',
      plugins: 'plugin',
      a: 'app',
    };

    return entityMap[pathSegments[0]] || null;
  }

  /**
   * Detect action from path and search params
   */
  private static detectAction(pathSegments: string[], searchParams: Record<string, string>): string {
    if (searchParams.editPanel || searchParams.editview) {
      return 'edit';
    }
    if (pathSegments.includes('new')) {
      return 'create';
    }
    if (pathSegments.includes('edit')) {
      return 'edit';
    }
    if (pathSegments.includes('settings')) {
      return 'configure';
    }
    return 'view';
  }

  /**
   * Get datasource type detected from EchoSrv events (Phase 2 & 3: Echo-based detection)
   *
   * Supported event sources:
   * - grafana_ds_add_datasource_clicked: New datasource configuration
   * - grafana_ds_test_datasource_clicked: Existing datasource configuration (workaround)
   * - dashboards_dspicker_clicked: Dashboard datasource selection for querying
   * - data-request (meta-analytics): Active query execution in explore/dashboard
   *
   * TODO: Potential improvements for datasource edit detection:
   * - Listen for pageview events to detect edit page loads
   * - Add fallback to API lookup on edit pages using datasource_uid from URL
   * - Consider listening for additional interaction events that fire earlier
   */
  static getDetectedDatasourceType(): string | null {
    return this.currentDatasourceType;
  }

  /**
   * Get visualization type detected from EchoSrv events (Phase 4: Echo-based detection)
   *
   * Supported event sources:
   * - dashboards_panel_plugin_picker_clicked: Panel/visualization type selection in dashboards
   */
  static getDetectedVisualizationType(): string | null {
    return this.currentVisualizationType;
  }

  /**
   * Get visualization type for current context
   * Only returns viz type when creating/editing, defaults to 'timeseries' if no event detected
   */
  private static getVisualizationTypeForContext(
    pathSegments: string[],
    searchParams: Record<string, string>
  ): string | null {
    const isCreatingOrEditingViz = this.isCreatingOrEditingVisualization(pathSegments, searchParams);
    if (isCreatingOrEditingViz) {
      const echoDetectedVizType = this.getDetectedVisualizationType();
      return echoDetectedVizType || 'timeseries'; // Default to timeseries if no event detected
    }

    // Return null when not in create/edit context
    return null;
  }

  /**
   * Determine if user is currently creating or editing a visualization
   * Based on URL patterns and search parameters
   */
  private static isCreatingOrEditingVisualization(
    pathSegments: string[],
    searchParams: Record<string, string>
  ): boolean {
    // Editing existing panel
    if (searchParams.editPanel) {
      return true;
    }

    // Creating first panel on new dashboard
    if (searchParams.firstPanel) {
      return true;
    }

    // New dashboard creation
    if (pathSegments.includes('new') && pathSegments.includes('dashboard')) {
      return true;
    }

    // Dashboard new path
    if (pathSegments[0] === 'dashboard' && pathSegments[1] === 'new') {
      return true;
    }

    // Panel edit view
    if (searchParams.editview === 'panel') {
      return true;
    }

    return false;
  }

  /**
   * Get Grafana version
   */
  private static getGrafanaVersion(): string {
    try {
      return config.bootData.settings.buildInfo.version || 'Unknown';
    } catch (error) {
      return 'Unknown';
    }
  }

  /**
   * Filter useful recommendations
   * Drops recommendations with confidence <= 0.5
   */
  private static filterUsefulRecommendations(recommendations: Recommendation[]): Recommendation[] {
    return recommendations.filter((rec) => {
      const url = rec.url;

      // Filter out generic learning journeys index pages
      if (
        url === 'https://grafana.com/docs/learning-journeys' ||
        url === 'https://grafana.com/docs/learning-journeys/'
      ) {
        return false;
      }

      // Drop recommendations with low confidence
      const confidence = rec.matchAccuracy ?? 0;
      if (confidence <= this.CONFIDENCE_THRESHOLD) {
        return false;
      }

      return true;
    });
  }

  /**
   * Sort recommendations by accuracy only
   * No longer prioritizes learning journeys over docs - all sorted by confidence descending
   */
  private static sortRecommendationsByAccuracy(recommendations: Recommendation[]): Recommendation[] {
    return recommendations.sort((a, b) => {
      const accuracyA = a.matchAccuracy ?? 0;
      const accuracyB = b.matchAccuracy ?? 0;
      return accuracyB - accuracyA;
    });
  }

  /**
   * Get static link recommendations from static-links/*.json files
   * Only used when recommender is disabled - provides fallback recommendations
   * Uses simple URL prefix matching only (no complex tag logic)
   */
  private static getStaticLinkRecommendations(contextData: ContextData): Recommendation[] {
    const staticRecommendations: Recommendation[] = [];

    try {
      const currentPlatform = this.getCurrentPlatform();

      // Dynamically load all JSON files from static-links directory
      const staticLinksContext = (require as any).context('../../bundled-interactives/static-links', false, /\.json$/);
      const allFilePaths = staticLinksContext.keys();

      // Deduplicate files by filename to handle webpack context finding same files with different paths
      const uniqueFilePaths = this.deduplicateFilePaths(allFilePaths);

      // Load each unique static links file
      for (const filePath of uniqueFilePaths) {
        const filename = filePath.replace('./', ''); // Convert ./explore-oss.json to explore-oss.json
        try {
          const staticData = staticLinksContext(filePath);

          if (staticData && staticData.rules && Array.isArray(staticData.rules)) {
            const relevantLinks = staticData.rules.filter((rule: any) => {
              // Skip entries with tag properties (only want top-level navigation)
              if (this.containsTagInMatch(rule.match)) {
                return false;
              }

              // Check platform match
              if (!this.matchesPlatform(rule.match, currentPlatform)) {
                return false;
              }

              // Check URL prefix match (handle both formats)
              return this.matchesUrlPrefix(rule.match, contextData.currentPath);
            });

            // Convert to recommendation format
            relevantLinks.forEach((rule: any) => {
              staticRecommendations.push({
                title: rule.title,
                url: rule.url,
                type: rule.type || 'docs-page',
                summary: rule.description || '',
                matchAccuracy: this.STATIC_LINK_ACCURACY,
              });
            });
          }
        } catch (error) {
          console.warn(`Failed to load static links file ${filename}:`, error);
        }
      }
    } catch (error) {
      console.warn('Failed to load static link recommendations:', error);
    }

    return staticRecommendations;
  }

  /**
   * Check if match condition contains any tag properties
   */
  private static containsTagInMatch(match: any): boolean {
    if (!match) {
      return false;
    }

    // Check for direct tag property
    if (match.tag) {
      return true;
    }

    // Recursively check AND conditions
    if (match.and && Array.isArray(match.and)) {
      return match.and.some((condition: any) => this.containsTagInMatch(condition));
    }

    // Recursively check OR conditions
    if (match.or && Array.isArray(match.or)) {
      return match.or.some((condition: any) => this.containsTagInMatch(condition));
    }

    return false;
  }

  /**
   * Check if match condition matches current platform
   */
  private static matchesPlatform(match: any, currentPlatform: string): boolean {
    if (!match) {
      return false;
    }

    // Check for direct targetPlatform property
    if (match.targetPlatform) {
      return match.targetPlatform === currentPlatform;
    }

    // Check AND conditions - all must match
    if (match.and && Array.isArray(match.and)) {
      return match.and.every((condition: any) => this.matchesPlatform(condition, currentPlatform));
    }

    // Check OR conditions - at least one must match
    if (match.or && Array.isArray(match.or)) {
      return match.or.some((condition: any) => this.matchesPlatform(condition, currentPlatform));
    }

    // If no platform-related properties, assume it matches (no platform constraint)
    return true;
  }

  /**
   * Check if match condition matches current URL path
   * Handles both urlPrefix and urlPrefixIn formats
   */
  private static matchesUrlPrefix(match: any, currentPath: string): boolean {
    if (!match) {
      return false;
    }

    // Check for direct urlPrefix property
    if (match.urlPrefix) {
      return currentPath.startsWith(match.urlPrefix);
    }

    // Check for urlPrefixIn array property
    if (match.urlPrefixIn && Array.isArray(match.urlPrefixIn)) {
      return match.urlPrefixIn.some((prefix: string) => currentPath.startsWith(prefix));
    }

    // Check AND conditions - all must match
    if (match.and && Array.isArray(match.and)) {
      return match.and.every((condition: any) => this.matchesUrlPrefix(condition, currentPath));
    }

    // Check OR conditions - at least one must match
    if (match.or && Array.isArray(match.or)) {
      return match.or.some((condition: any) => this.matchesUrlPrefix(condition, currentPath));
    }

    // If no URL-related properties, assume it matches (no URL constraint)
    return true;
  }

  /**
   * Get bundled interactive recommendations from index.json file
   * Filters based on current URL to show contextually relevant interactives
   */
  private static getBundledInteractiveRecommendations(contextData: ContextData): Recommendation[] {
    const bundledRecommendations: Recommendation[] = [];

    try {
      // Load the index.json file that contains metadata for all bundled interactives
      const indexData: BundledInteractivesIndex = require('../../bundled-interactives/index.json');

      if (indexData && indexData.interactives && Array.isArray(indexData.interactives)) {
        // Filter interactives that match the current URL/path
        const relevantInteractives = indexData.interactives.filter((interactive: BundledInteractive) => {
          // Handle both single URL (string) and multiple URLs (array)
          if (Array.isArray(interactive.url)) {
            // Check if any URL in the array matches current path
            return interactive.url.some((url: string) => url === contextData.currentPath);
          } else if (typeof interactive.url === 'string') {
            // Backward compatibility: single URL as string
            return interactive.url === contextData.currentPath;
          }
          return false;
        });

        relevantInteractives.forEach((interactive: BundledInteractive) => {
          bundledRecommendations.push({
            title: interactive.title,
            url: `bundled:${interactive.id}`,
            type: 'docs-page',
            summary: interactive.summary,
            matchAccuracy: this.BUNDLED_INTERACTIVE_ACCURACY,
          });
        });
      }
    } catch (error) {
      console.warn('Failed to load bundled interactives index.json:', error);
      // Fallback to empty array - no bundled interactives will be shown
    }

    return bundledRecommendations;
  }

  /**
<<<<<<< HEAD
   * Cleanup method - clear any pending timeouts and reset state
   */
  public static cleanup(): void {
    // Clear any pending context-related timeouts from the centralized timeout manager
    try {
      const { TimeoutManager } = require('../timeout-manager');
      const timeoutManager = TimeoutManager.getInstance();
      timeoutManager.clear('context-refresh');
      
      // Clear any other context-related timeouts
      timeoutManager.clear('context-recommendations');
      timeoutManager.clear('context-debounce');
    } catch (error) {
      console.warn('Failed to clean up context timeouts:', error);
    }
    
    // Reset EchoSrv state if needed (but keep it running to capture events)
    // Note: We deliberately don't stop EchoSrv to keep capturing events
=======
   * Deduplicate file paths by filename to handle webpack finding same files with different paths
   */
  private static deduplicateFilePaths(filePaths: string[]): string[] {
    return filePaths.filter((filePath: string, index: number, arr: string[]) => {
      const filename = filePath.split('/').pop() || filePath;
      return (
        arr.findIndex((fp: string) => {
          const compareFilename = fp.split('/').pop() || fp;
          return compareFilename === filename;
        }) === index
      );
    });
>>>>>>> 375b3c2b
  }
}<|MERGE_RESOLUTION|>--- conflicted
+++ resolved
@@ -1073,26 +1073,6 @@
   }
 
   /**
-<<<<<<< HEAD
-   * Cleanup method - clear any pending timeouts and reset state
-   */
-  public static cleanup(): void {
-    // Clear any pending context-related timeouts from the centralized timeout manager
-    try {
-      const { TimeoutManager } = require('../timeout-manager');
-      const timeoutManager = TimeoutManager.getInstance();
-      timeoutManager.clear('context-refresh');
-      
-      // Clear any other context-related timeouts
-      timeoutManager.clear('context-recommendations');
-      timeoutManager.clear('context-debounce');
-    } catch (error) {
-      console.warn('Failed to clean up context timeouts:', error);
-    }
-    
-    // Reset EchoSrv state if needed (but keep it running to capture events)
-    // Note: We deliberately don't stop EchoSrv to keep capturing events
-=======
    * Deduplicate file paths by filename to handle webpack finding same files with different paths
    */
   private static deduplicateFilePaths(filePaths: string[]): string[] {
@@ -1105,6 +1085,5 @@
         }) === index
       );
     });
->>>>>>> 375b3c2b
   }
 }