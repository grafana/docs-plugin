--- conflicted
+++ resolved
@@ -16,10 +16,7 @@
   ensureNavigationOpen: jest.fn(),
   ensureElementVisible: jest.fn(),
   highlight: jest.fn(),
-<<<<<<< HEAD
-=======
   highlightWithComment: jest.fn(),
->>>>>>> 72cc91e8
 } as unknown as NavigationManager;
 
 const mockWaitForReactUpdates = jest.fn().mockResolvedValue(undefined);
