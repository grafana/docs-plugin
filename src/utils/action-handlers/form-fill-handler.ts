--- conflicted
+++ resolved
@@ -179,11 +179,7 @@
         element.dispatchEvent(
           new KeyboardEvent('keyup', { key: ch, code: ch === '=' ? 'Equal' : undefined, bubbles: true })
         );
-<<<<<<< HEAD
-        await sleep(50);
-=======
         await sleep(INTERACTIVE_CONFIG.delays.formFill.keystrokeDelay);
->>>>>>> 72cc91e8
       }
       element.dispatchEvent(new Event('change', { bubbles: true }));
     };
