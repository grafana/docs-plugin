--- conflicted
+++ resolved
@@ -1,11 +1,6 @@
 {
-<<<<<<< HEAD
-  "name": "grafana-docs-plugin",
+  "name": "grafana-pathfinder-app"",
   "version": "1.1.35",
-=======
-  "name": "grafana-pathfinder-app",
-  "version": "1.1.31",
->>>>>>> 1251e0a8
   "scripts": {
     "build": "webpack -c ./.config/webpack/webpack.config.ts --env production",
     "dev": "webpack -w -c ./.config/webpack/webpack.config.ts --env development",
